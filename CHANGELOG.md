--- conflicted
+++ resolved
@@ -2,12 +2,13 @@
 
 All notable changes to `laravel-event-projector` will be documented in this file
 
-<<<<<<< HEAD
-## 1.1.3 - 2018-02-27
+
+## 1.3.2 - 2018-02-27
 
 - add support for Laravel 5.8
-=======
+
 # 1.3.1 - 2018-12-06
+
 - fixed missing `use` statement in `EventHandlerCollection`
 
 ## 1.3.0 - 2018-11-19
@@ -17,7 +18,6 @@
 ## 1.2.0 - 2018-10-30
 
 - added `isProjecting`
->>>>>>> 1600cc99
 
 ## 1.1.2 - 2018-09-27
 
