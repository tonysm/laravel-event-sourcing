--- conflicted
+++ resolved
@@ -2,17 +2,15 @@
 
 All notable changes to `laravel-event-sourcing` will be documented in this file:
 
-<<<<<<< HEAD
 ## 3.0.0 - 2020-02-XX
 
 - add the ability to snapshot aggregates
 - make all classes non-final
 - do not allow concurrent persist on an aggregate by default
-=======
+
 ## 2.1.0 - 2020-02-07
 
 - add `countAllStartingFrom`
->>>>>>> f8d57713
 
 ## 2.0.1 - 2020-01-20
 
