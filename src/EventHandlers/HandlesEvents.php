<?php

namespace Spatie\EventProjector\EventHandlers;

use Exception;

trait HandlesEvents
{
    public function handlesEvents(): array
    {
        return $this->handlesEvents ?? [];
    }

    public function handlesEvent(object $event): bool
    {
        $handlesEvents = $this->handlesEvents();
        $eventClass = get_class($event);

        return array_key_exists($eventClass, $handlesEvents)
            || $this->checkNonAssociativeEvent($handlesEvents, $eventClass);
    }

    public function methodNameThatHandlesEvent(object $event): string
    {
        $handlesEvents = $this->handlesEvents();
        
        $eventClass = get_class($event);

        $methodName = $this->getAssociativeMethodName($handlesEvents, $eventClass);

        if ($methodName === '') {
            $methodName = $this->getNonAssociativeMethodName($handlesEvents, $eventClass);
        }

        return $methodName;
    }

    public function handleException(Exception $exception)
    {
        report($exception);
    }

<<<<<<< HEAD
    private function checkNonAssociativeEvent(array $handlesEvents, string $eventClass): bool
    {
        return array_key_exists($eventClass, array_flip($handlesEvents));
    }

    private function getAssociativeMethodName(array $handlesEvents, string $eventClass): string
=======
    protected function getAssociativeMethodName(array $handlesEvents, string $eventClass): string
>>>>>>> 0867ca75
    {
        $methodName = $handlesEvents[$eventClass] ?? '';

        if ($methodName !== '') {
            return $methodName;
        }

        $wildcardMethod = $handlesEvents['*'] ?? '';

        if ($wildcardMethod !== '') {
            return $wildcardMethod;
        }

        return '';
    }

<<<<<<< HEAD
    private function getNonAssociativeMethodName(array $handlesEvents, string $eventClass): string
=======
    protected function getIndexedMethodName(array $handlesEvents, string $eventClass): string
>>>>>>> 0867ca75
    {
        if ($this->checkNonAssociativeEvent($handlesEvents, $eventClass)) {
            return 'on'.ucfirst(class_basename($eventClass));
        }

        return '';
    }
}<|MERGE_RESOLUTION|>--- conflicted
+++ resolved
@@ -23,7 +23,7 @@
     public function methodNameThatHandlesEvent(object $event): string
     {
         $handlesEvents = $this->handlesEvents();
-        
+
         $eventClass = get_class($event);
 
         $methodName = $this->getAssociativeMethodName($handlesEvents, $eventClass);
@@ -40,16 +40,12 @@
         report($exception);
     }
 
-<<<<<<< HEAD
-    private function checkNonAssociativeEvent(array $handlesEvents, string $eventClass): bool
+    protected function checkNonAssociativeEvent(array $handlesEvents, string $eventClass): bool
     {
         return array_key_exists($eventClass, array_flip($handlesEvents));
     }
 
-    private function getAssociativeMethodName(array $handlesEvents, string $eventClass): string
-=======
     protected function getAssociativeMethodName(array $handlesEvents, string $eventClass): string
->>>>>>> 0867ca75
     {
         $methodName = $handlesEvents[$eventClass] ?? '';
 
@@ -66,11 +62,7 @@
         return '';
     }
 
-<<<<<<< HEAD
-    private function getNonAssociativeMethodName(array $handlesEvents, string $eventClass): string
-=======
-    protected function getIndexedMethodName(array $handlesEvents, string $eventClass): string
->>>>>>> 0867ca75
+    protected function getNonAssociativeMethodName(array $handlesEvents, string $eventClass): string
     {
         if ($this->checkNonAssociativeEvent($handlesEvents, $eventClass)) {
             return 'on'.ucfirst(class_basename($eventClass));
