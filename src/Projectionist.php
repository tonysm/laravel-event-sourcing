<?php

namespace Spatie\EventProjector;

use Exception;
use Illuminate\Support\Collection;
use Spatie\EventProjector\Models\StoredEvent;
use Spatie\EventProjector\Projectors\Projector;
use Spatie\EventProjector\EventHandlers\EventHandler;
use Spatie\EventProjector\Events\FinishedEventReplay;
use Spatie\EventProjector\Events\StartingEventReplay;
use Spatie\EventProjector\Exceptions\InvalidEventHandler;
use Spatie\EventProjector\EventHandlers\EventHandlerCollection;
use Spatie\EventProjector\Events\EventHandlerFailedHandlingEvent;
use Spatie\EventProjector\Events\ProjectorDidNotHandlePriorEvents;

class Projectionist
{
    /** @var array */
    protected $config;

    /** @var \Spatie\EventProjector\EventHandlers\EventHandlerCollection */
    protected $projectors;

    /** @var \Spatie\EventProjector\EventHandlers\EventHandlerCollection */
    protected $reactors;

    /** @var bool */
    protected $isReplaying = false;

    public function __construct(array $config)
    {
        $this->projectors = new EventHandlerCollection();

        $this->reactors = new EventHandlerCollection();

        $this->config = $config;
    }

    public function addProjector($projector): Projectionist
    {
        if (is_string($projector)) {
            $projector = app($projector);
        }

        if (! $projector instanceof Projector) {
            throw InvalidEventHandler::notAProjector($projector);
        }

        $this->projectors->add($projector);

        return $this;
    }

    public function addProjectors(array $projectors): Projectionist
    {
        foreach ($projectors as $projector) {
            $this->addProjector($projector);
        }

        return $this;
    }

    public function getProjectors(): Collection
    {
        return $this->projectors->all();
    }

    public function getProjector(string $name): ?Projector
    {
        return $this->projectors->all()->first(function (Projector $projector) use ($name) {
            return $projector->getName() === $name;
        });
    }

    public function addReactor($reactor): Projectionist
    {
        $this->reactors->add($reactor);

        return $this;
    }

    public function addReactors(array $reactors): Projectionist
    {
        foreach ($reactors as $reactor) {
            $this->addReactor($reactor);
        }

        return $this;
    }

    public function getReactors(): Collection
    {
        return $this->reactors->all();
    }

    public function storeEvent(ShouldBeStored $event)
    {
        $storedEvent = $this->config['stored_event_model']::createForEvent($event);

        $this->handleImmediately($storedEvent);

        dispatch(new HandleStoredEventJob($storedEvent))
            ->onQueue($this->config['queue']);
    }

    public function handle(StoredEvent $storedEvent)
    {
        $this->applyStoredEventToProjectors(
            $storedEvent,
            $this->projectors->forEvent($storedEvent)
        );

        $this->applyStoredEventToReactors(
            $storedEvent,
            $this->reactors->forEvent($storedEvent)
        );
    }

    public function handleImmediately(StoredEvent $storedEvent)
    {
        $projectors = $this->projectors
            ->forEvent($storedEvent)
            ->filter(function (Projector $projector) {
                return $projector->shouldBeCalledImmediately();
            });

        $this->applyStoredEventToProjectors($storedEvent, $projectors);
    }

    protected function applyStoredEventToProjectors(StoredEvent $storedEvent, Collection $projectors)
    {
        foreach ($projectors as $projector) {
            if ($projector->hasAlreadyReceivedEvent($storedEvent)) {
                continue;
            }

            if (! $projector->hasReceivedAllPriorEvents($storedEvent)) {
                event(new ProjectorDidNotHandlePriorEvents($projector, $storedEvent));

                $projector->markAsNotUpToDate($storedEvent);

                continue;
            }

            if (! $this->callEventHandler($projector, $storedEvent)) {
                continue;
            }

            $projector->rememberReceivedEvent($storedEvent);
        }
    }

    protected function applyStoredEventToReactors(StoredEvent $storedEvent, Collection $reactors)
    {
        foreach ($reactors as $reactor) {
            $this->callEventHandler($reactor, $storedEvent);
        }
    }

    protected function callEventHandler(EventHandler $eventHandler, StoredEvent $storedEvent): bool
    {
        try {
            $eventHandler->handle($storedEvent);
        } catch (Exception $exception) {
            if (! $this->config['catch_exceptions']) {
                throw $exception;
            }

            $eventHandler->handleException($exception);

            event(new EventHandlerFailedHandlingEvent($eventHandler, $storedEvent, $exception));

            return false;
        }

        return true;
    }

    public function isReplaying(): bool
    {
        return $this->isReplaying;
    }

    public function replay(Collection $projectors, int $afterStoredEventId = 0, callable $onEventReplayed = null)
    {
<<<<<<< HEAD
        $this->isReplaying = true;
=======
        $projectors = new EventHandlerCollection($projectors);

        $this->isReplayingEvents = true;
>>>>>>> bbac6a77

        event(new StartingEventReplay($projectors->all()));

        $projectors->call('onStartingEventReplay');

        StoredEvent::query()
            ->after($afterStoredEventId ?? 0)
            ->chunk($this->config['replay_chunk_size'], function (Collection $storedEvents) use ($projectors, $onEventReplayed) {
                $storedEvents->each(function (StoredEvent $storedEvent) use ($projectors, $onEventReplayed) {
                    $this->applyStoredEventToProjectors(
                        $storedEvent,
                        $projectors->forEvent($storedEvent)
                    );

                    if ($onEventReplayed) {
                        $onEventReplayed($storedEvent);
                    }
                });
            });

        $this->isReplaying = false;

        event(new FinishedEventReplay());

        $projectors->call('onFinishedEventReplay');
    }
}<|MERGE_RESOLUTION|>--- conflicted
+++ resolved
@@ -184,13 +184,10 @@
 
     public function replay(Collection $projectors, int $afterStoredEventId = 0, callable $onEventReplayed = null)
     {
-<<<<<<< HEAD
+
         $this->isReplaying = true;
-=======
+
         $projectors = new EventHandlerCollection($projectors);
-
-        $this->isReplayingEvents = true;
->>>>>>> bbac6a77
 
         event(new StartingEventReplay($projectors->all()));
 
