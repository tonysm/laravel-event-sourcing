<?php

namespace Spatie\EventProjector\Snapshots;

use Spatie\EventProjector\EventProjectionist;
use Illuminate\Contracts\Filesystem\Filesystem;
use Spatie\EventProjector\Projectors\Projector;

class Snapshot
{
    /** @var \Spatie\EventProjector\EventProjectionist */
    protected $eventProjectionist;

    /** @var \Illuminate\Contracts\Filesystem\Filesystem */
    protected $disk;

    /** @var string */
    protected $fileName;

<<<<<<< HEAD
=======
    public static function createForProjector(Projector $projector, string $name = ''): self
    {
        $lastEventId = $projector->getLastProcessedEventId();

        $name = "{$projector->getName()}---{$lastEventId}---{$name}.txt";

        return app(static::class)->setFileName($name);
    }

    public static function createForFile(Filesystem $disk, string $fileName): self
    {
        return new static($disk,$fileName);
    }

>>>>>>> 3cd1485f
    public function __construct(EventProjectionist $eventProjectionist, Filesystem $disk, string $fileName)
    {
        $this->eventProjectionist = $eventProjectionist;

        $this->disk = $disk;

        $this->fileName = $fileName;
    }

    public function getLastProcessedEventId(): int
    {
        return $this->getNameParts()['lastProcessedEventId'];
    }

    public function getProjectorName(): string
    {
        return $this->getNameParts()['projectorName'];
    }

    public function getProjector(): Projector
    {
        $projectorName = $this->getProjectorName();

        return $this->eventProjectionist->getProjector($projectorName);
    }

    public function getName(): string
    {
        return $this->getNameParts()['name'];
    }

    /**
     * @param string|resource $contents
     */
    public function write($contents)
    {
        $this->disk->put($this->fileName, $contents);
    }

    public function read(): ?string
    {
        return $this->disk->get($this->fileName);
    }

    public function readStream()
    {
        return $this->disk->readStream($this->fileName);
    }

    protected function getNameParts(): array
    {
        $baseName = pathinfo($this->fileName, PATHINFO_FILENAME);

        $nameParts = explode('---', $baseName);

<<<<<<< HEAD
        $projectorName =  $nameParts[1];
=======
        $projectorName = $nameParts[0];
>>>>>>> 3cd1485f

        $lastProcessedEventId = (int) $nameParts[2];

<<<<<<< HEAD
        $name =  $nameParts[3] ?? '';
=======
        $name = $nameParts[2] ?? '';
>>>>>>> 3cd1485f

        return compact('projectorName', 'lastProcessedEventId', 'name');
    }

    public function delete()
    {
        $this->disk->delete($this->fileName);
    }
}<|MERGE_RESOLUTION|>--- conflicted
+++ resolved
@@ -17,8 +17,6 @@
     /** @var string */
     protected $fileName;
 
-<<<<<<< HEAD
-=======
     public static function createForProjector(Projector $projector, string $name = ''): self
     {
         $lastEventId = $projector->getLastProcessedEventId();
@@ -33,7 +31,6 @@
         return new static($disk,$fileName);
     }
 
->>>>>>> 3cd1485f
     public function __construct(EventProjectionist $eventProjectionist, Filesystem $disk, string $fileName)
     {
         $this->eventProjectionist = $eventProjectionist;
@@ -89,19 +86,11 @@
 
         $nameParts = explode('---', $baseName);
 
-<<<<<<< HEAD
         $projectorName =  $nameParts[1];
-=======
-        $projectorName = $nameParts[0];
->>>>>>> 3cd1485f
 
         $lastProcessedEventId = (int) $nameParts[2];
 
-<<<<<<< HEAD
         $name =  $nameParts[3] ?? '';
-=======
-        $name = $nameParts[2] ?? '';
->>>>>>> 3cd1485f
 
         return compact('projectorName', 'lastProcessedEventId', 'name');
     }
