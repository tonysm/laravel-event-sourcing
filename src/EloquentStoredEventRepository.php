--- conflicted
+++ resolved
@@ -107,13 +107,13 @@
         return $class;
     }
 
-<<<<<<< HEAD
     public function getLatestAggregateVersion(string $aggregateUuid): int
     {
         return $this->storedEventModel::query()
             ->where('aggregate_uuid', $aggregateUuid)
             ->max('aggregate_version') ?? 0;
-=======
+    }
+
     private function prepareEventModelQuery(int $startingFrom, string $uuid = null): Builder
     {
         /** @var Builder $query */
@@ -124,6 +124,5 @@
         }
 
         return $query;
->>>>>>> f8d57713
     }
 }