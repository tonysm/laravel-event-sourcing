--- conflicted
+++ resolved
@@ -24,7 +24,6 @@
     'replay_chunk_size' => 1000,
 
     /*
-<<<<<<< HEAD
      * A list of projector classes that should be automatically registered.
      */
     'projectors' => [],
@@ -33,10 +32,10 @@
      * A list of reactor classes that should be automatically registered.
      */
     'reactors' => [],
-=======
+
+    /*
      * The diskname where the snapshots are stored. You can create a disk in the
      * default Laravel filesystems.php config file.
      */
     'snapshots_disk' => 'snapshots',
->>>>>>> 3cd1485f
 ];